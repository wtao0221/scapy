# This file is part of Scapy
# See http://www.secdev.org/projects/scapy for more information
# Copyright (C) 2019 Gabriel Potter <gabriel@potter.fr>
# Copyright (C) 2012 Luca Invernizzi <invernizzi.l@gmail.com>
# Copyright (C) 2012 Steeve Barbeau <http://www.sbarbeau.fr>

# This program is published under a GPLv2 license

"""
HTTP 1.0 layer.

Load using:

    >>> load_layer("http")

Note that this layer ISN'T loaded by default, as quite experimental for now.

To follow HTTP packets streams = group packets together to get the
whole request/answer, use `TCPSession` as:

    >>> sniff(session=TCPSession)  # Live on-the-flow session
    >>> sniff(offline="./http_chunk.pcap", session=TCPSession)  # pcap

This will decode HTTP packets using `Content_Length` or chunks,
and will also decompress the packets when needed.
Note: on failure, decompression will be ignored.

You can turn auto-decompression/auto-compression off with:

    >>> conf.contribs["http"]["auto_compression"] = True
"""

# This file is a modified version of the former scapy_http plugin.
# It was reimplemented for scapy 2.4.3+ using sessions, stream handling.
# Original Authors : Steeve Barbeau, Luca Invernizzi
# Originally published under a GPLv2 license

import os
import re
import struct
import subprocess

from scapy.compat import plain_str, bytes_encode, \
    gzip_compress, gzip_decompress
from scapy.config import conf
from scapy.consts import WINDOWS
from scapy.error import warning
from scapy.fields import StrField
from scapy.packet import Packet, bind_layers, bind_bottom_up, Raw
from scapy.utils import get_temp_file, ContextManagerSubprocess

from scapy.layers.inet import TCP, TCP_client

from scapy.modules import six

if "http" not in conf.contribs:
    conf.contribs["http"] = {}
    conf.contribs["http"]["auto_compression"] = True

# https://en.wikipedia.org/wiki/List_of_HTTP_header_fields

GENERAL_HEADERS = [
    "Cache-Control",
    "Connection",
    "Permanent",
    "Content-Length",
    "Content-MD5",
    "Content-Type",
    "Date",
    "Keep-Alive",
    "Pragma",
    "Upgrade",
    "Via",
    "Warning"
]

COMMON_UNSTANDARD_GENERAL_HEADERS = [
    "X-Request-ID",
    "X-Correlation-ID"
]

REQUEST_HEADERS = [
    "A-IM",
    "Accept",
    "Accept-Charset",
    "Accept-Encoding",
    "Accept-Language",
    "Accept-Datetime",
    "Access-Control-Request-Method",
    "Access-Control-Request-Headers",
    "Authorization",
    "Cookie",
    "Expect",
    "Forwarded",
    "From",
    "Host",
    "HTTP2-Settings",
    "If-Match",
    "If-Modified-Since",
    "If-None-Match",
    "If-Range",
    "If-Unmodified-Since",
    "Max-Forwards",
    "Origin",
    "Proxy-Authorization",
    "Range",
    "Referer",
    "TE",
    "User-Agent"
]

COMMON_UNSTANDARD_REQUEST_HEADERS = [
    "Upgrade-Insecure-Requests",
    "Upgrade-Insecure-Requests",
    "X-Requested-With",
    "DNT",
    "X-Forwarded-For",
    "X-Forwarded-Host",
    "X-Forwarded-Proto",
    "Front-End-Https",
    "X-Http-Method-Override",
    "X-ATT-DeviceId",
    "X-Wap-Profile",
    "Proxy-Connection",
    "X-UIDH",
    "X-Csrf-Token",
    "Save-Data",
]

RESPONSE_HEADERS = [
    "Access-Control-Allow-Origin",
    "Access-Control-Allow-Credentials",
    "Access-Control-Expose-Headers",
    "Access-Control-Max-Age",
    "Access-Control-Allow-Methods",
    "Access-Control-Allow-Headers",
    "Accept-Patch",
    "Accept-Ranges",
    "Age",
    "Allow",
    "Alt-Svc",
    "Content-Disposition",
    "Content-Encoding",
    "Content-Language",
    "Content-Location",
    "Content-Range",
    "Delta-Base",
    "ETag",
    "Expires",
    "IM",
    "Last-Modified",
    "Link",
    "Location",
    "Permanent",
    "P3P",
    "Proxy-Authenticate",
    "Public-Key-Pins",
    "Retry-After",
    "Server",
    "Set-Cookie",
    "Strict-Transport-Security",
    "Trailer",
    "Transfer-Encoding",
    "Tk",
    "Vary",
    "WWW-Authenticate",
    "X-Frame-Options",
]

COMMON_UNSTANDARD_RESPONSE_HEADERS = [
    "Content-Security-Policy",
    "X-Content-Security-Policy",
    "X-WebKit-CSP",
    "Refresh",
    "Status",
    "Timing-Allow-Origin",
    "X-Content-Duration",
    "X-Content-Type-Options",
    "X-Powered-By",
    "X-UA-Compatible",
    "X-XSS-Protection",
]

# Dissection / Build tools


def _strip_header_name(name):
    """Takes a header key (i.e., "Host" in "Host: www.google.com",
    and returns a stripped representation of it
    """
    return plain_str(name.strip()).replace("-", "_")


def _header_line(name, val):
    """Creates a HTTP header line"""
    # Python 3.4 doesn't support % on bytes
    return bytes_encode(name) + b": " + bytes_encode(val)


def _parse_headers(s):
    headers = s.split(b"\r\n")
    headers_found = {}
    for header_line in headers:
        try:
            key, value = header_line.split(b':', 1)
        except ValueError:
            continue
        header_key = _strip_header_name(key).lower()
        headers_found[header_key] = (key, value.strip())
    return headers_found


def _parse_headers_and_body(s):
    ''' Takes a HTTP packet, and returns a tuple containing:
      _ the first line (e.g., "GET ...")
      _ the headers in a dictionary
      _ the body
    '''
    crlfcrlf = b"\r\n\r\n"
    crlfcrlfIndex = s.find(crlfcrlf)
    if crlfcrlfIndex != -1:
        headers = s[:crlfcrlfIndex + len(crlfcrlf)]
        body = s[crlfcrlfIndex + len(crlfcrlf):]
    else:
        headers = s
        body = b''
    first_line, headers = headers.split(b"\r\n", 1)
    return first_line.strip(), _parse_headers(headers), body


def _dissect_headers(obj, s):
    """Takes a HTTP packet as the string s, and populates the scapy layer obj
    (either HTTPResponse or HTTPRequest). Returns the first line of the
    HTTP packet, and the body
    """
    first_line, headers, body = _parse_headers_and_body(s)
    for f in obj.fields_desc:
        # We want to still parse wrongly capitalized fields
        stripped_name = _strip_header_name(f.name).lower()
        try:
            _, value = headers.pop(stripped_name)
        except KeyError:
            continue
        obj.setfieldval(f.name, value)
    if headers:
        headers = {key: value for key, value in six.itervalues(headers)}
        obj.setfieldval('Unknown_Headers', headers)
    return first_line, body


class _HTTPContent(Packet):
    # https://developer.mozilla.org/fr/docs/Web/HTTP/Headers/Transfer-Encoding
    def _get_encodings(self):
        encodings = []
        if isinstance(self, HTTPResponse):
            if self.Transfer_Encoding:
                encodings += [plain_str(x).strip().lower() for x in
                              plain_str(self.Transfer_Encoding).split(",")]
            if self.Content_Encoding:
                encodings += [plain_str(x).strip().lower() for x in
                              plain_str(self.Content_Encoding).split(",")]
        return encodings

    def hashret(self):
        # The only field both Answers and Responses have in common
        return self.Http_Version

    def post_dissect(self, s):
        if not conf.contribs["http"]["auto_compression"]:
            return s
        encodings = self._get_encodings()
        # Un-chunkify
        if "chunked" in encodings:
            data = b""
            while s:
                length, _, body = s.partition(b"\r\n")
                try:
                    length = int(length, 16)
                except ValueError:
                    # Not a valid chunk. Ignore
                    break
                else:
                    load = body[:length]
                    if body[length:length + 2] != b"\r\n":
                        # Invalid chunk. Ignore
                        break
                    s = body[length + 2:]
                    data += load
            if not s:
                s = data
        # Decompress
        try:
            if "deflate" in encodings:
                import zlib
                s = zlib.decompress(s)
            elif "gzip" in encodings:
                s = gzip_decompress(s)
            elif "compress" in encodings:
                import lzw
                s = lzw.decompress(s)
        except Exception:
            # Cannot decompress - probably incomplete data
            pass
        return s

    def post_build(self, pkt, pay):
        if not conf.contribs["http"]["auto_compression"]:
            return pkt + pay
        encodings = self._get_encodings()
        # Compress
        if "deflate" in encodings:
            import zlib
            pay = zlib.compress(pay)
        elif "gzip" in encodings:
            pay = gzip_compress(pay)
        elif "compress" in encodings:
            import lzw
            pay = lzw.compress(pay)
        return pkt + pay

    def self_build(self, field_pos_list=None):
        ''' Takes an HTTPRequest or HTTPResponse object, and creates its
        string representation.'''
        if not isinstance(self.underlayer, HTTP):
            warning(
                "An HTTPResponse/HTTPRequest should always be below an HTTP"
            )
        # Check for cache
        if self.raw_packet_cache is not None:
            return self.raw_packet_cache
        p = b""
        # Walk all the fields, in order
        for f in self.fields_desc:
            if f.name == "Unknown_Headers":
                continue
            # Get the field value
            val = self.getfieldval(f.name)
            if not val:
                # Not specified. Skip
                continue
            if f.name not in ['Method', 'Path', 'Reason_Phrase',
                              'Http_Version', 'Status_Code']:
                val = _header_line(f.real_name, val)
            # Fields used in the first line have a space as a separator,
            # whereas headers are terminated by a new line
            if isinstance(self, HTTPRequest):
                if f.name in ['Method', 'Path']:
                    separator = b' '
                else:
                    separator = b'\r\n'
            elif isinstance(self, HTTPResponse):
                if f.name in ['Http_Version', 'Status_Code']:
                    separator = b' '
                else:
                    separator = b'\r\n'
            # Add the field into the packet
            p = f.addfield(self, p, val + separator)
        # Handle Unknown_Headers
        if self.Unknown_Headers:
            headers_text = b""
            for name, value in six.iteritems(self.Unknown_Headers):
                headers_text += _header_line(name, value) + b"\r\n"
            p = self.get_field("Unknown_Headers").addfield(
                self, p, headers_text
            )
        # The packet might be empty, and in that case it should stay empty.
        if p:
            # Add an additional line after the last header
            p = f.addfield(self, p, b'\r\n')
        return p

    def guess_payload_class(self, payload):
        """Detect potential payloads
        """
        if self.Connection and b"Upgrade" in self.Connection:
            from scapy.contrib.http2 import H2Frame
            return H2Frame
        return super(_HTTPContent, self).guess_payload_class(payload)


class _HTTPHeaderField(StrField):
    """Modified StrField to handle HTTP Header names"""
    __slots__ = ["real_name"]

    def __init__(self, name, default):
        self.real_name = name
        name = _strip_header_name(name)
        StrField.__init__(self, name, default, fmt="H")


def _generate_headers(*args):
    """Generate the header fields based on their name"""
    # Order headers
    all_headers = []
    for headers in args:
        all_headers += headers
    # Generate header fields
    results = []
    for h in sorted(all_headers):
        results.append(_HTTPHeaderField(h, None))
    return results

# Create Request and Response packets


class HTTPRequest(_HTTPContent):
    name = "HTTP Request"
    fields_desc = [
        # First line
        _HTTPHeaderField("Method", "GET"),
        _HTTPHeaderField("Path", "/"),
        _HTTPHeaderField("Http-Version", "HTTP/1.1"),
        # Headers
    ] + (
        _generate_headers(
            GENERAL_HEADERS,
            REQUEST_HEADERS,
            COMMON_UNSTANDARD_GENERAL_HEADERS,
            COMMON_UNSTANDARD_REQUEST_HEADERS
        )
    ) + [
        _HTTPHeaderField("Unknown-Headers", None),
    ]

    def do_dissect(self, s):
        """From the HTTP packet string, populate the scapy object"""
        first_line, body = _dissect_headers(self, s)
        try:
            Method, Path, HTTPVersion = re.split(br"\s+", first_line, 2)
            self.setfieldval('Method', Method)
            self.setfieldval('Path', Path)
            self.setfieldval('Http_Version', HTTPVersion)
        except ValueError:
            pass
        if body:
            self.raw_packet_cache = s[:-len(body)]
        else:
            self.raw_packet_cache = s
        return body

    def mysummary(self):
        return self.sprintf(
            "%HTTPRequest.Method% %HTTPRequest.Path% "
            "%HTTPRequest.Http_Version%"
        )


class HTTPResponse(_HTTPContent):
    name = "HTTP Response"
    fields_desc = [
        # First line
        _HTTPHeaderField("Http-Version", "HTTP/1.1"),
        _HTTPHeaderField("Status-Code", "200"),
        _HTTPHeaderField("Reason-Phrase", "OK"),
        # Headers
    ] + (
        _generate_headers(
            GENERAL_HEADERS,
            RESPONSE_HEADERS,
            COMMON_UNSTANDARD_GENERAL_HEADERS,
            COMMON_UNSTANDARD_RESPONSE_HEADERS
        )
    ) + [
        _HTTPHeaderField("Unknown-Headers", None),
    ]

    def answers(self, other):
        return HTTPRequest in other

    def do_dissect(self, s):
        ''' From the HTTP packet string, populate the scapy object '''
        first_line, body = _dissect_headers(self, s)
        try:
            HTTPVersion, Status, Reason = re.split(br"\s+", first_line, 2)
            self.setfieldval('Http_Version', HTTPVersion)
            self.setfieldval('Status_Code', Status)
            self.setfieldval('Reason_Phrase', Reason)
        except ValueError:
            pass
        if body:
            self.raw_packet_cache = s[:-len(body)]
        else:
            self.raw_packet_cache = s
        return body

    def mysummary(self):
        return self.sprintf(
            "%HTTPResponse.Http_Version% %HTTPResponse.Status_Code% "
            "%HTTPResponse.Reason_Phrase%"
        )

# General HTTP class + defragmentation


class HTTP(Packet):
    name = "HTTP 1"
    fields_desc = []
    show_indent = 0

    @classmethod
    def dispatch_hook(cls, _pkt=None, *args, **kargs):
        if _pkt and len(_pkt) >= 9:
            from scapy.contrib.http2 import _HTTP2_types, H2Frame
            # To detect a valid HTTP2, we check that the type is correct
            # that the Reserved bit is set and length makes sense.
            while _pkt:
                if len(_pkt) < 9:
                    # Invalid total length
                    return cls
                if ord(_pkt[3:4]) not in _HTTP2_types:
                    # Invalid type
                    return cls
                length = struct.unpack("!I", b"\0" + _pkt[:3])[0] + 9
                if length > len(_pkt):
                    # Invalid length
                    return cls
                sid = struct.unpack("!I", _pkt[5:9])[0]
                if sid >> 31 != 0:
                    # Invalid Reserved bit
                    return cls
                _pkt = _pkt[length:]
            return H2Frame
        return cls

    # tcp_reassemble is used by TCPSession in session.py
    @classmethod
    def tcp_reassemble(cls, data, metadata):
        detect_end = metadata.get("detect_end", None)
        is_unknown = metadata.get("detect_unknown", True)
        if not detect_end or is_unknown:
            metadata["detect_unknown"] = False
            http_packet = HTTP(data)
            # Detect packing method
            if not isinstance(http_packet.payload, _HTTPContent):
                return http_packet
            length = http_packet.Content_Length
            if length is not None:
                # The packet provides a Content-Length attribute: let's
                # use it. When the total size of the frags is high enough,
                # we have the packet
                length = int(length)
                # Subtract the length of the "HTTP*" layer
                if http_packet.payload.payload or length == 0:
                    http_length = len(data) - len(http_packet.payload.payload)
                    detect_end = lambda dat: len(dat) - http_length >= length
                else:
                    # The HTTP layer isn't fully received.
                    detect_end = lambda dat: False
                    metadata["detect_unknown"] = True
            else:
                # It's not Content-Length based. It could be chunked
                encodings = http_packet[HTTP].payload._get_encodings()
                chunked = ("chunked" in encodings)
                if chunked:
                    detect_end = lambda dat: dat.endswith(b"\r\n\r\n")
                else:
                    # If neither Content-Length nor chunked is specified,
                    # it means it's the TCP packet that contains the data,
                    # or that the information hasn't been given yet.
                    detect_end = lambda dat: metadata.get("tcp_end", False)
                    metadata["detect_unknown"] = True
            metadata["detect_end"] = detect_end
            if detect_end(data):
                return http_packet
        else:
            if detect_end(data):
                http_packet = HTTP(data)
                return http_packet

    def guess_payload_class(self, payload):
        """Decides if the payload is an HTTP Request or Response, or
        something else.
        """
        try:
            prog = re.compile(
                br"^(?:OPTIONS|GET|HEAD|POST|PUT|DELETE|TRACE|CONNECT) "
                br"(?:.+?) "
                br"HTTP/\d\.\d$"
            )
            crlfIndex = payload.index(b"\r\n")
            req = payload[:crlfIndex]
            result = prog.match(req)
            if result:
                return HTTPRequest
            else:
                prog = re.compile(br"^HTTP/\d\.\d \d\d\d .*$")
                result = prog.match(req)
                if result:
                    return HTTPResponse
        except ValueError:
            # Anything that isn't HTTP but on port 80
            pass
        return Raw


def http_request(host, path="/", port=80, timeout=3,
                 display=False, verbose=0,
                 iptables=False, **headers):
    """Util to perform an HTTP request, using the TCP_client.

    :param host: the host to connect to
    :param path: the path of the request (default /)
    :param port: the port (default 80)
    :param timeout: timeout before None is returned
    :param display: display the resullt in the default browser (default False)
    :param iptables: temporarily prevents the kernel from
      answering with a TCP RESET message.
    :param headers: any additional headers passed to the request

    :returns: the HTTPResponse packet
    """
    http_headers = {
        "Accept_Encoding": b'gzip, deflate',
        "Cache_Control": b'no-cache',
        "Pragma": b'no-cache',
        "Connection": b'keep-alive',
        "Host": host,
        "Path": path,
    }
    http_headers.update(headers)
    req = HTTP() / HTTPRequest(**http_headers)
<<<<<<< HEAD
    tcp_client = TCP_client.tcplink(HTTP, host, 80, debug=verbose)
=======
    tcp_client = TCP_client.tcplink(HTTP, host, port)
>>>>>>> d5793524
    ans = None
    if iptables:
        ip = tcp_client.atmt.dst
        iptables_rule = "iptables -%c INPUT -s %s -p tcp --sport 80 -j DROP"
        assert(os.system(iptables_rule % ('A', ip)) == 0)
    try:
        ans = tcp_client.sr1(req, timeout=timeout, verbose=verbose)
    finally:
        tcp_client.close()
        if iptables:
            assert(os.system(iptables_rule % ('D', ip)) == 0)
    if ans:
        if display:
            if Raw not in ans:
                warning("No HTTP content returned. Cannot display")
                return ans
            # Write file
            file = get_temp_file(autoext=".html")
            with open(file, "wb") as fd:
                fd.write(ans.load)
            # Open browser
            if WINDOWS:
                os.startfile(file)
            else:
                with ContextManagerSubprocess(conf.prog.universal_open):
                    subprocess.Popen([conf.prog.universal_open, file])
        return ans


# Bindings


bind_bottom_up(TCP, HTTP, sport=80)
bind_bottom_up(TCP, HTTP, dport=80)
bind_layers(TCP, HTTP, sport=80, dport=80)

bind_bottom_up(TCP, HTTP, sport=8080)
bind_bottom_up(TCP, HTTP, dport=8080)<|MERGE_RESOLUTION|>--- conflicted
+++ resolved
@@ -619,11 +619,7 @@
     }
     http_headers.update(headers)
     req = HTTP() / HTTPRequest(**http_headers)
-<<<<<<< HEAD
-    tcp_client = TCP_client.tcplink(HTTP, host, 80, debug=verbose)
-=======
-    tcp_client = TCP_client.tcplink(HTTP, host, port)
->>>>>>> d5793524
+    tcp_client = TCP_client.tcplink(HTTP, host, port, debug=verbose)
     ans = None
     if iptables:
         ip = tcp_client.atmt.dst
